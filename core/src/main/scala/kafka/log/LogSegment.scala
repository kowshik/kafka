package kafka.log

import scala.math._
import java.io.File
import kafka.message._
import kafka.common._
import kafka.utils._

/**
 * A segment of the log. Each segment has two components: a log and an index. The log is a FileMessageSet containing
 * the actual messages. The index is an OffsetIndex that maps from logical offsets to physical file positions. Each 
 * segment has a base offset which is an offset <= the least offset of any message in this segment and > any offset in
 * any previous segment.
 * 
 * A segment with a base offset of [base_offset] would be stored in two files, a [base_offset].index and a [base_offset].log file. 
 * 
 * @param log The message set containing log entries
 * @param index The offset index
 * @param baseOffset A lower bound on the offsets in this segment
 * @param indexIntervalBytes The approximate number of bytes between entries in the index
 * @param time The time instance
 */
@nonthreadsafe
class LogSegment(val log: FileMessageSet, 
                 val index: OffsetIndex, 
                 val baseOffset: Long, 
                 val indexIntervalBytes: Int,
                 time: Time) extends Logging {
  
  var created = time.milliseconds
  
  /* the number of bytes since we last added an entry in the offset index */
  private var bytesSinceLastIndexEntry = 0
  
  def this(dir: File, startOffset: Long, indexIntervalBytes: Int, maxIndexSize: Int) = 
    this(new FileMessageSet(file = Log.logFilename(dir, startOffset)), 
         new OffsetIndex(file = Log.indexFilename(dir, startOffset), baseOffset = startOffset, maxIndexSize = maxIndexSize),
         startOffset,
         indexIntervalBytes,
         SystemTime)
    
  /* Return the size in bytes of this log segment */
  def size: Long = log.sizeInBytes()
  
  /**
   * Append the given messages starting with the given offset. Add
   * an entry to the index if needed.
   * 
   * It is assumed this method is being called from within a lock.
   * 
   * @param offset The first offset in the message set.
   * @param messages The messages to append.
   */
  @nonthreadsafe
  def append(offset: Long, messages: ByteBufferMessageSet) {
    if (messages.sizeInBytes > 0) {
      trace("Inserting %d bytes at offset %d at position %d".format(messages.sizeInBytes, offset, log.sizeInBytes()))
      // append an entry to the index (if needed)
      if(bytesSinceLastIndexEntry > indexIntervalBytes) {
        index.append(offset, log.sizeInBytes())
        this.bytesSinceLastIndexEntry = 0
      }
      // append the messages
      log.append(messages)
      this.bytesSinceLastIndexEntry += messages.sizeInBytes
    }
  }
  
  /**
   * Find the physical file position for the first message with offset >= the requested offset.
   * 
   * The lowerBound argument is an optimization that can be used if we already know a valid starting position
   * in the file higher than the greast-lower-bound from the index.
   * 
   * @param offset The offset we want to translate
   * @param startingFilePosition A lower bound on the file position from which to begin the search. This is purely an optimization and
   * when omitted, the search will begin at the position in the offset index.
   * 
   * @return The position in the log storing the message with the least offset >= the requested offset or null if no message meets this criteria.
   */
  @threadsafe
  private def translateOffset(offset: Long, startingFilePosition: Int = 0): OffsetPosition = {
    val mapping = index.lookup(offset)
    log.searchFor(offset, max(mapping.position, startingFilePosition))
  }
  
  /**
   * Read a message set from this segment beginning with the first offset >= startOffset. The message set will include
   * no more than maxSize bytes and will end before maxOffset if a maxOffset is specified.
   * 
   * @param startOffset A lower bound on the first offset to include in the message set we read
   * @param maxSize The maximum number of bytes to include in the message set we read
   * @param maxOffset An optional maximum offset for the message set we read
   * 
   * @return The message set read or null if the startOffset is larger than the largest offset in this log.
   */
  @threadsafe
  def read(startOffset: Long, maxOffset: Option[Long], maxSize: Int): MessageSet = {
    if(maxSize < 0)
      throw new IllegalArgumentException("Invalid max size for log read (%d)".format(maxSize))
    if(maxSize == 0)
      return MessageSet.Empty
    
    val logSize = messageSet.sizeInBytes // this may change, need to save a consistent copy
    val startPosition = translateOffset(startOffset)
    
    // if the start position is already off the end of the log, return null
    if(startPosition == null)
      return null
    
    // calculate the length of the message set to read based on whether or not they gave us a maxOffset
    val length = 
      maxOffset match {
        case None =>
          // no max offset, just use the max size they gave unmolested
          maxSize
        case Some(offset) => {
          // there is a max offset, translate it to a file position and use that to calculate the max read size
          if(offset < startOffset)
            throw new IllegalArgumentException("Attempt to read with a maximum offset (%d) less than the start offset (%d).".format(offset, startOffset))
          val mapping = translateOffset(offset, startPosition.position)
          val endPosition = 
            if(mapping == null)
<<<<<<< HEAD
              log.sizeInBytes() // the max offset is off the end of the log, use the end of the file
=======
              logSize // the max offset is off the end of the log, use the end of the file
>>>>>>> 40a80fa7
            else
              mapping.position
          min(endPosition - startPosition.position, maxSize) 
        }
      }
    log.read(startPosition.position, length)
  }
  
  /**
   * Run recovery on the given segment. This will rebuild the index from the log file and lop off any invalid bytes from the end of the log.
   * 
   * @param maxMessageSize A bound the memory allocation in the case of a corrupt message size--we will assume any message larger than this
   * is corrupt.
   */
  @nonthreadsafe
  def recover(maxMessageSize: Int) {
    index.truncate()
    var validBytes = 0
    var lastIndexEntry = 0
    val iter = log.iterator(maxMessageSize)
    try {
      while(iter.hasNext) {
        val entry = iter.next
        entry.message.ensureValid()
        if(validBytes - lastIndexEntry > indexIntervalBytes) {
          index.append(entry.offset, validBytes)
          lastIndexEntry = validBytes
        }
        validBytes += MessageSet.entrySize(entry.message)
      }
    } catch {
      case e: InvalidMessageException => 
        logger.warn("Found invalid messages in log segment %s at byte offset %d: %s.".format(log.file.getAbsolutePath, validBytes, e.getMessage))
    }
    val truncated = log.sizeInBytes - validBytes
    if(truncated > 0)
      warn("Truncated " + truncated + " invalid bytes from the log segment %s.".format(log.file.getAbsolutePath))
    log.truncateTo(validBytes)
  }

  override def toString() = "LogSegment(baseOffset=" + baseOffset + ", size=" + size + ")"

  /**
   * Truncate off all index and log entries with offsets >= the given offset.
   * If the given offset is larger than the largest message in this segment, do nothing.
   * @param offset The offset to truncate to
   */
  @nonthreadsafe
  def truncateTo(offset: Long) {
    val mapping = translateOffset(offset)
    if(mapping == null)
      return
    index.truncateTo(offset)
    // after truncation, reset and allocate more space for the (new currently  active) index
    index.resize(index.maxIndexSize)
    log.truncateTo(mapping.position)
    if (log.sizeInBytes == 0)
      created = time.milliseconds
  }
  
  /**
   * Calculate the offset that would be used for the next message to be append to this segment.
   * Note that this is expensive.
   */
  @threadsafe
  def nextOffset(): Long = {
    val ms = read(index.lastOffset, None, log.sizeInBytes)
    if(ms == null) {
      baseOffset
    } else {
      ms.lastOption match {
        case None => baseOffset
        case Some(last) => last.nextOffset
      }
    }
  }
  
  /**
   * Flush this log segment to disk
   */
  @threadsafe
  def flush() {
    LogFlushStats.logFlushTimer.time {
      log.flush()
      index.flush()
    }
  }
  
  /**
   * Close this log segment
   */
  def close() {
    Utils.swallow(index.close)
    Utils.swallow(log.close)
  }
  
  /**
   * Delete this log segment from the filesystem.
   * @throws KafkaStorageException if the delete fails.
   */
  def delete() {
    val deletedLog = log.delete()
    val deletedIndex = index.delete()
    if(!deletedLog && log.file.exists)
      throw new KafkaStorageException("Delete of log " + log.file.getName + " failed.")
    if(!deletedIndex && index.file.exists)
      throw new KafkaStorageException("Delete of index " + index.file.getName + " failed.")
  }
  
  /**
   * The last modified time of this log segment as a unix time stamp
   */
  def lastModified = log.file.lastModified

}<|MERGE_RESOLUTION|>--- conflicted
+++ resolved
@@ -101,7 +101,7 @@
     if(maxSize == 0)
       return MessageSet.Empty
     
-    val logSize = messageSet.sizeInBytes // this may change, need to save a consistent copy
+    val logSize = log.sizeInBytes // this may change, need to save a consistent copy
     val startPosition = translateOffset(startOffset)
     
     // if the start position is already off the end of the log, return null
@@ -121,11 +121,7 @@
           val mapping = translateOffset(offset, startPosition.position)
           val endPosition = 
             if(mapping == null)
-<<<<<<< HEAD
-              log.sizeInBytes() // the max offset is off the end of the log, use the end of the file
-=======
               logSize // the max offset is off the end of the log, use the end of the file
->>>>>>> 40a80fa7
             else
               mapping.position
           min(endPosition - startPosition.position, maxSize) 
